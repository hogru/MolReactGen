# coding=utf-8
# src/molreactgen/prepare_data.py
""" Download and prepare the raw data for the model training.

This script downloads the raw data from the internet and prepares it for the model training.
The valid datasets are listed in the global variable VALID_DATASETS.
The dataset 'all' downloads and prepares all datasets.
The raw files are stored in the directory 'data/raw' and the prepared files are stored in the directory 'data/prep'.

Functions:
    download_dataset:
        Download the raw data from the internet.
    prepare_dataset:
        Read the raw data and prepare it for the model training.
"""

import argparse
from collections.abc import Callable
from pathlib import Path
from typing import Final

import pandas as pd  # type: ignore
import pooch  # type: ignore
from loguru import logger
from tdc.generation import MolGen  # type: ignore

from molreactgen.helpers import (
    configure_logging,
    determine_log_level,
    guess_project_root_dir,
)

# Determine if tqdm is installed and if so, use it for the download progressbar
# Might experiment with a custom progressbar later
# Sample code: https://www.fatiando.org/pooch/latest/progressbars.html#custom-progressbar
try:
    from tqdm import tqdm  # noqa: F401 # type: ignore

    progressbar = True
except ImportError:
    progressbar = False

PROJECT_ROOT_DIR: Final = guess_project_root_dir()
RAW_DATA_DIR: Final = PROJECT_ROOT_DIR / "data" / "raw"
PREP_DATA_DIR: Final = PROJECT_ROOT_DIR / "data" / "prep"
GZIP_FILE_EXTENSIONS: Final = (".xz", ".gz", ".bz2")

VALID_DATASETS: tuple[str, ...] = (
    "all",
    "debug",
    "guacamol",
    "uspto50k",
    "usptofull",  # TODO: implement this
    "zinc",
)

RAW_DIRS: dict[str, Path] = {
    "debug": RAW_DATA_DIR / "debug",
    "guacamol": RAW_DATA_DIR / "guacamol",
    "uspto50k": RAW_DATA_DIR / "uspto50k",
    "usptofull": RAW_DATA_DIR / "usptofull",
    "zinc": RAW_DATA_DIR / "zinc",
}

PREP_DIRS: dict[str, Path] = {
    "debug": PREP_DATA_DIR / "debug" / "csv",
    "guacamol": PREP_DATA_DIR / "guacamol" / "csv",
    "uspto50k": PREP_DATA_DIR / "uspto50k" / "csv",
    "usptofull": PREP_DATA_DIR / "usptofull" / "csv",
    "zinc": PREP_DATA_DIR / "zinc" / "csv",
}

# "pooch" is used to download the raw data from the internet and to check against the hash code
POOCHES: dict[str, pooch.Pooch] = {
    "debug": pooch.create(
        path=RAW_DIRS["debug"].as_posix(),
        # base_url="https://github.com/hogru/MolReactGen/tree/feature/download_data/data/raw/debug/",
        base_url="https://github.com/hogru/MolReactGen/raw/313d5981eb2a339d5baae42917ab55ba03082b7d/data/raw/debug/",
        registry={
            "debug_train.csv": None,  # We can change the debug data as we like, so no hash code
            "debug_val.csv": None,
            "debug_test.csv": None,
            "debug_all.csv": None,
        },
    ),
    "guacamol": pooch.create(
        path=RAW_DIRS["guacamol"].as_posix(),
        # base_url="https://figshare.com/ndownloader/files/",
        base_url="doi:10.6084/",
        registry={
            "m9.figshare.7322228.v2/guacamol_v1_train.smiles": "3c67ee945f351dbbdc02d9016da22efaffc32a39d882021b6f213d5cd60b6a80",
            "m9.figshare.7322243.v3/guacamol_v1_valid.smiles": "124c4e76062bebf3a9bba9812e76fea958a108f25e114a98ddf49c394c4773bf",
            "m9.figshare.7322246.v2/guacamol_v1_test.smiles": "0b7e1e88e7bd07ee7fe5d2ef668e8904c763635c93654af094fa5446ff363015",
            "m9.figshare.7322252.v2/guacamol_v1_all.smiles": "ef19489c265c8f5672c6dc8895de0ebe20eeeb086957bd49421afd7bdf429bef",
        },
    ),
    "uspto50k": pooch.create(
        path=RAW_DIRS["uspto50k"].as_posix(),
        # base_url="https://github.com/ml-jku/mhn-react/blob/main/data/",
        base_url="https://github.com/ml-jku/mhn-react/raw/de0fda32f76f866835aa65a6ff857964302b2178/data/",
        registry={
            "USPTO_50k_MHN_prepro.csv.gz": "be7a15e61a8c22cd2bf48be8ce710bbe98843a60a8cf7b3d2d1b667768253c23",
        },
    ),
}

FILE_NAME_TRANSLATIONS: dict[str, str] = {
    "m9.figshare.7322228.v2/guacamol_v1_train.smiles": "guacamol_v1_train.csv",
    "m9.figshare.7322243.v3/guacamol_v1_valid.smiles": "guacamol_v1_valid.csv",
    "m9.figshare.7322246.v2/guacamol_v1_test.smiles": "guacamol_v1_test.csv",
    "m9.figshare.7322252.v2/guacamol_v1_all.smiles": "guacamol_v1_all.csv",
    "USPTO_50k_MHN_prepro.csv.gz.decomp": "USPTO_50k_MHN_prepro.csv",
}


# -----------------------------------------------------------------------------
# Functions used for many datasets
# -----------------------------------------------------------------------------


def _cleanse_and_copy_data(input_file_path: Path, output_file_path: Path) -> None:
    """Reads the input file's first column and cleanses it from the first row if it contains a header.

    Args:
        input_file_path: Path to the input file.
        output_file_path: Path to the output file.
    """

    df = pd.read_csv(input_file_path, usecols=[0], header=None)
    first_row = df[0][0]
    if first_row.upper().startswith(
        ("SMILES", "REACTION", "SMARTS", "SMIRKS", "SELFIES", "MOL")
    ):
        df = df.iloc[1:].reset_index(drop=True)
    df.to_csv(output_file_path, header=False, index=False)


def _download_pooched_dataset(
    dataset: str, raw_dir: Path, enforce_download: bool
) -> None:
<<<<<<< HEAD
    """Downloads the raw data from the internet and checks against the hash code.

    Args:
        dataset: Name of the dataset.
        raw_dir: Path to the raw data directory.
        enforce_download: If True, the raw data will be downloaded even if it already exists.
    """

    # We have two places where the path to the raw data directory is stored. Check if they are the same.
    assert raw_dir.samefile(POOCHES[dataset].path)

    if enforce_download:  # If True, delete all files in the raw data directory
=======
    # assert raw_dir.samefile(POOCHES[dataset].path)
    assert raw_dir.as_posix() == str(
        POOCHES[dataset].path
    )  # pooch.path should be a string, but isn't
    if enforce_download:
>>>>>>> 9e2873b2
        for file in POOCHES[dataset].registry:
            if (raw_dir / file).exists():
                logger.info(f"Deleting file {file}...")
                (raw_dir / file).unlink()

    processor: pooch.processors
    for file in POOCHES[dataset].registry:  # Download (and decompress) the raw data
        processor = pooch.Decompress() if file.endswith(GZIP_FILE_EXTENSIONS) else None
        file_name = Path(
            POOCHES[dataset].fetch(
                file,
                processor=processor,
                progressbar=progressbar,
            )
        )
        logger.info(f"Loaded file {file_name.name}")


def _prepare_pooched_dataset(dataset: str, raw_dir: Path, prep_dir: Path) -> None:
<<<<<<< HEAD
    """Copy the raw data to the prepared data directory and rename the files if necessary.

    Args:
        dataset: Name of the dataset.
        raw_dir: Path to the raw data directory.
        prep_dir: Path to the prepared data directory.
    """

    # We have two places where the path to the raw data directory is stored. Check if they are the same.
    assert raw_dir.samefile(POOCHES[dataset].path)

=======
    # assert raw_dir.samefile(POOCHES[dataset].path)
    assert raw_dir.as_posix() == str(
        POOCHES[dataset].path
    )  # pooch.path should be a string, but isn't
>>>>>>> 9e2873b2
    prep_dir.mkdir(parents=True, exist_ok=True)
    for file in POOCHES[dataset].registry:
        # sub_dir = Path(file).parent
        file_renamed = FILE_NAME_TRANSLATIONS.get(file, file)
        _cleanse_and_copy_data(raw_dir / file, prep_dir / file_renamed)


# -----------------------------------------------------------------------------
# Functions for each dataset
# -----------------------------------------------------------------------------


def _download_debug_dataset(raw_dir: Path, enforce_download: bool) -> None:
    _download_pooched_dataset("debug", raw_dir, enforce_download)


def _prepare_debug_dataset(raw_dir: Path, prep_dir: Path) -> None:
    _prepare_pooched_dataset("debug", raw_dir, prep_dir)


def _download_guacamol_dataset(raw_dir: Path, enforce_download: bool) -> None:
    _download_pooched_dataset("guacamol", raw_dir, enforce_download)


def _prepare_guacamol_dataset(raw_dir: Path, prep_dir: Path) -> None:
    _prepare_pooched_dataset("guacamol", raw_dir, prep_dir)


def _download_uspto_50k_dataset(raw_dir: Path, enforce_download: bool) -> None:
    _download_pooched_dataset("uspto50k", raw_dir, enforce_download)


def _prepare_uspto_50k_dataset(raw_dir: Path, prep_dir: Path) -> None:
    # Setup file, column, split names
    raw_file = raw_dir / "USPTO_50k_MHN_prepro.csv.gz.decomp"
    if not Path(raw_file).is_file():
        raise FileNotFoundError(
            f"File {raw_file} not found. The raw file name seems to have changed."
        )
    prep_dir.mkdir(parents=True, exist_ok=True)
    files: dict[str, str] = {
        "known": "USPTO_50k_known.csv",  # "known" means in either validation or test set (but not train set)
        "train": "USPTO_50k_train.csv",
        "valid": "USPTO_50k_val.csv",
        "test": "USPTO_50k_test.csv",
    }
    splits: tuple[str, ...] = ("train", "valid", "test")
    # Historically there were two different reaction template sets, one with atom mapping and one without
    # We will use the one with atom mapping, but keep the code for the other one for reference / just in case
    # dirs = ["with_mapping", "without_mapping"]
    # columns: list[str] = [
    # "reaction_smarts_with_atom_mapping",
    # "reaction_smarts_without_atom_mapping",
    # ]
    column: str = "reaction_smarts_with_atom_mapping"

    # Read raw data, rename/append columns
    df: dict[str, pd.DataFrame] = dict()
    df["raw"] = pd.read_csv(raw_file, header=0)
    df["all"] = df["raw"][["id", "split", "prod_smiles", "reaction_smarts"]]
    df["all"].rename(
        columns={
            "id": "USPTO-50k_id",
            "prod_smiles": "product_smiles",
            "reaction_smarts": column,
        },
        inplace=True,
    )
    # df["all"]["reaction_smarts_without_atom_mapping"] = remove_atom_mapping(
    #     df["all"]["reaction_smarts_with_atom_mapping"]
    # )

    # Prepare "known" reactions from validation and test set (can include duplicates)
    df["known"] = df["all"][df["all"]["split"].isin(["valid", "test"])].copy()

    # Prepare train, validation, and test set and save in corresponding files
    # for sub_dir, column in zip(dirs, columns):
    # (prep_dir / sub_dir).mkdir(parents=True, exist_ok=True)
    # file_name = prep_dir / sub_dir / files["known"]
    file_name = prep_dir / files["known"]
    df["known"].to_csv(file_name, header=True, index=False)
    logger.debug(
        # f"Save {len(df['known'])} known reactions (including duplicates) to {sub_dir}/{file_name.name}..."
        f"Save {len(df['known'])} known reactions (including duplicates) to {file_name.name}..."
    )
    for split in splits:
        # file_name = prep_dir / sub_dir / files[split]
        file_name = prep_dir / files[split]
        # df[split] = df["all"][df["all"]["split"] == split][[column]].copy()
        df[split] = df["all"][df["all"]["split"] == split][[column]].copy()
        # Remove duplicates
        len_before = len(df[split])
        df[split].drop_duplicates(inplace=True)
        len_after = len(df[split])
        logger.debug(
            f"Remove {len_before - len_after} duplicates from {split} set, {len_after} reactions left..."
        )
        if split == "train":
            # Remove entries that are also in the "known" set
            len_before = len(df[split])
            df[split] = df[split][
                # ~df[split][column].isin(df["known"][column])
                ~df[split][column].isin(df["known"][column])
            ].copy()
            len_after = len(df[split])
            logger.debug(
                f"Remove {len_before - len_after} reactions from train set that are also in the "
                f"validation and/or test set, {len_after} rows left..."
            )
        # logger.debug(f"Save {split} reactions to {sub_dir}/{file_name.name}...")
        logger.debug(f"Save {split} reactions to {file_name.name} ...")
        df[split].to_csv(file_name, header=False, index=False)

        # Make sure that train set is not included in known set
        train_known_intersection = set(df["known"][column].values) & set(
            df["train"].iloc[:, 0].values
        )
        assert (
            len(train_known_intersection) == 0
        ), "Train set includes reactions from validation and/or test set!"


<<<<<<< HEAD
# noinspection PyUnusedLocal
def _prepare_uspto_full_dataset(raw_dir: Path, prep_dir: Path) -> None:
    raise NotImplementedError(
        "Preparation of the full USPTO dataset is not yet implemented."
    )


# noinspection PyUnusedLocal
=======
>>>>>>> 9e2873b2
def _download_uspto_full_dataset(raw_dir: Path, enforce_download: bool) -> None:
    # _download_pooched_dataset("uspto50k", raw_dir, enforce_download)
    # raise NotImplementedError(
    #     "Download of the full USPTO dataset is not yet implemented."
    # )
    logger.warning("Dataset usptofull download is not yet implemented, skipping...")


def _prepare_uspto_full_dataset(raw_dir: Path, prep_dir: Path) -> None:
    # raise NotImplementedError(
    #     "Preparation of the full USPTO dataset is not yet implemented."
    # )
    logger.warning("Dataset usptofull preparation is not yet implemented, skipping...")


def _download_zinc_dataset(raw_dir: Path, enforce_download: bool) -> None:
    file = "zinc.tab"
    raw_dir.mkdir(parents=True, exist_ok=True)
    if enforce_download:
        if (raw_dir / file).exists():
            logger.info(f"Deleting file {file}...")
            (raw_dir / file).unlink()

    if (raw_dir / file).is_file():
        logger.info(f"File {file} already exists, skipping download...")
    else:
        logger.info(f"Cacheing file {file} to {raw_dir}...")
        _ = MolGen(
            name="ZINC",
            path=raw_dir,
            print_stats=False,
        )


def _prepare_zinc_dataset(raw_dir: Path, prep_dir: Path) -> None:
    file = "zinc.tab"
    prep_dir.mkdir(parents=True, exist_ok=True)
    raw_file = raw_dir / file
    prep_file = (prep_dir / raw_file.name).with_suffix(".csv")
    _cleanse_and_copy_data(raw_file, prep_file)


# Can define this dictionary only once the functions are defined
DOWNLOAD_FNS: dict[str, Callable[[Path, bool], None]] = {
    "debug": _download_debug_dataset,
    "guacamol": _download_guacamol_dataset,
    "uspto50k": _download_uspto_50k_dataset,
    "usptofull": _download_uspto_full_dataset,
    "zinc": _download_zinc_dataset,
}


# -----------------------------------------------------------------------------
# The main functions for downloading and preparing datasets
# -----------------------------------------------------------------------------


def download_dataset(
    dataset: str, raw_dir: Path, enforce_download: bool = False
) -> None:
    """Download a dataset.

    Args:
        dataset: Name of the dataset to download.
        raw_dir: Path to the directory where the raw data should be stored.
        enforce_download: If True, delete cached files before downloading. Defaults to False.

    Raises:
        ValueError: If the dataset is not valid.
    """

    download_fn = DOWNLOAD_FNS.get(dataset, None)
    if download_fn is None:
        raise ValueError(f"Invalid dataset: {dataset}")
    else:
        enforce_str = " (force deleting cached files)" if enforce_download else ""
        logger.info(f"Downloading dataset {dataset} to {raw_dir}{enforce_str}...")
        return download_fn(raw_dir, enforce_download)


# Can define this dictionary only once the functions are defined
PREPARE_FNS: dict[str, Callable[[Path, Path], None]] = {
    "debug": _prepare_debug_dataset,
    "guacamol": _prepare_guacamol_dataset,
    "uspto50k": _prepare_uspto_50k_dataset,
    "usptofull": _prepare_uspto_full_dataset,
    "zinc": _prepare_zinc_dataset,
}


def prepare_dataset(dataset: str, raw_dir: Path, prep_dir: Path) -> None:
    """Prepare a dataset.

    Args:
        dataset: Name of the dataset to prepare.
        raw_dir: Path to the directory where the raw data is stored.
        prep_dir: Path to the directory where the prepared data should be stored.

    Raises:
        ValueError: If the dataset is not valid.
    """

    prepare_fn = PREPARE_FNS.get(dataset, None)
    if prepare_fn is None:
        raise ValueError(f"Invalid dataset: {dataset}")
    else:
        logger.info(f"Preparing dataset {dataset} from {raw_dir} into {prep_dir}...")
        return prepare_fn(raw_dir, prep_dir)


@logger.catch
def main() -> None:
    """Prepare the dataset(s) for training of the model."""

    parser = argparse.ArgumentParser(
        description="Prepare data for training of the Hugging Face model."
    )
    parser.add_argument(
        "dataset",
        type=str.lower,
        nargs="?",
        default="all",
        choices=VALID_DATASETS,
        help="the dataset to prepare, default: '%(default)s' for all datasets.",
    )
    parser.add_argument(
        "-e",
        "--enforce_download",
        default=False,
        action="store_true",
        help="enforce downloading the dataset(s), default: '%(default)s'.",
    )
    parser.add_argument(
        "--verbose",
        "-v",
        dest="log_level",
        action="append_const",
        const=-1,
        help="increase verbosity from default.",
    )
    parser.add_argument(
        "--quiet",
        "-q",
        dest="log_level",
        action="append_const",
        const=1,
        help="decrease verbosity from default.",
    )

    args = parser.parse_args()
    log_level: int = determine_log_level(args.log_level)
    configure_logging(log_level)

    # Replace "all" with all datasets
    if "all" in args.dataset:
        datasets = sorted(set(VALID_DATASETS) - {"all"})
    else:
        datasets = [args.dataset]

    # Download and prepare datasets
    for dataset in datasets:
        logger.heading(f"Preparing dataset {dataset}...")  # type: ignore
        raw_dir = RAW_DIRS[dataset]
        download_dataset(dataset, raw_dir, args.enforce_download)
        prep_dir = PREP_DIRS[dataset]
        prepare_dataset(dataset, raw_dir, prep_dir)

    logger.info("Done!")


if __name__ == "__main__":
    main()<|MERGE_RESOLUTION|>--- conflicted
+++ resolved
@@ -138,7 +138,6 @@
 def _download_pooched_dataset(
     dataset: str, raw_dir: Path, enforce_download: bool
 ) -> None:
-<<<<<<< HEAD
     """Downloads the raw data from the internet and checks against the hash code.
 
     Args:
@@ -148,16 +147,12 @@
     """
 
     # We have two places where the path to the raw data directory is stored. Check if they are the same.
-    assert raw_dir.samefile(POOCHES[dataset].path)
-
-    if enforce_download:  # If True, delete all files in the raw data directory
-=======
     # assert raw_dir.samefile(POOCHES[dataset].path)
     assert raw_dir.as_posix() == str(
         POOCHES[dataset].path
     )  # pooch.path should be a string, but isn't
-    if enforce_download:
->>>>>>> 9e2873b2
+
+    if enforce_download:  # If True, delete all files in the raw data directory
         for file in POOCHES[dataset].registry:
             if (raw_dir / file).exists():
                 logger.info(f"Deleting file {file}...")
@@ -177,7 +172,6 @@
 
 
 def _prepare_pooched_dataset(dataset: str, raw_dir: Path, prep_dir: Path) -> None:
-<<<<<<< HEAD
     """Copy the raw data to the prepared data directory and rename the files if necessary.
 
     Args:
@@ -187,14 +181,10 @@
     """
 
     # We have two places where the path to the raw data directory is stored. Check if they are the same.
-    assert raw_dir.samefile(POOCHES[dataset].path)
-
-=======
     # assert raw_dir.samefile(POOCHES[dataset].path)
     assert raw_dir.as_posix() == str(
         POOCHES[dataset].path
     )  # pooch.path should be a string, but isn't
->>>>>>> 9e2873b2
     prep_dir.mkdir(parents=True, exist_ok=True)
     for file in POOCHES[dataset].registry:
         # sub_dir = Path(file).parent
@@ -317,30 +307,21 @@
         ), "Train set includes reactions from validation and/or test set!"
 
 
-<<<<<<< HEAD
 # noinspection PyUnusedLocal
 def _prepare_uspto_full_dataset(raw_dir: Path, prep_dir: Path) -> None:
-    raise NotImplementedError(
-        "Preparation of the full USPTO dataset is not yet implemented."
-    )
+    # raise NotImplementedError(
+    #     "Preparation of the full USPTO dataset is not yet implemented."
+    # )
+    logger.warning("Dataset usptofull preparation is not yet implemented, skipping...")
 
 
 # noinspection PyUnusedLocal
-=======
->>>>>>> 9e2873b2
 def _download_uspto_full_dataset(raw_dir: Path, enforce_download: bool) -> None:
     # _download_pooched_dataset("uspto50k", raw_dir, enforce_download)
     # raise NotImplementedError(
     #     "Download of the full USPTO dataset is not yet implemented."
     # )
     logger.warning("Dataset usptofull download is not yet implemented, skipping...")
-
-
-def _prepare_uspto_full_dataset(raw_dir: Path, prep_dir: Path) -> None:
-    # raise NotImplementedError(
-    #     "Preparation of the full USPTO dataset is not yet implemented."
-    # )
-    logger.warning("Dataset usptofull preparation is not yet implemented, skipping...")
 
 
 def _download_zinc_dataset(raw_dir: Path, enforce_download: bool) -> None:
