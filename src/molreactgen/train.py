--- conflicted
+++ resolved
@@ -42,10 +42,6 @@
 # Most of Hugging Face has poor type hints, trying to avoid mypy errors
 import evaluate  # type: ignore
 import torch
-<<<<<<< HEAD
-=======
-import transformers  # type: ignore
->>>>>>> bb94d084
 from datasets import Dataset, DatasetDict, Features, Value, load_dataset  # type: ignore
 from loguru import logger
 from transformers import (  # type: ignore
