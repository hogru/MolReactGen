default_language_version:
    python: python3.9
repos:
- repo: https://github.com/pre-commit/pre-commit-hooks
  rev: v4.4.0
  hooks:
    - id: check-json
    - id: check-merge-conflict
    - id: check-yaml
    - id: detect-private-key
    - id: end-of-file-fixer
    - id: trailing-whitespace
- repo: https://github.com/python-poetry/poetry
  rev: 1.4.0
  hooks:
    - id: poetry-check
- repo: https://github.com/pycqa/isort
  rev: 5.12.0
  hooks:
    - id: isort
- repo: https://github.com/psf/black
  rev: 23.1.0
  hooks:
    - id: black-jupyter
- repo: https://github.com/pycqa/flake8
  rev: 6.0.0
  hooks:
<<<<<<< HEAD
  - id: flake8
-  repo: https://github.com/econchick/interrogate
   rev: 1.5.0
   hooks:
     - id: interrogate
=======
  - id: flake8
>>>>>>> 9e2873b2
<|MERGE_RESOLUTION|>--- conflicted
+++ resolved
@@ -25,12 +25,4 @@
 - repo: https://github.com/pycqa/flake8
   rev: 6.0.0
   hooks:
-<<<<<<< HEAD
-  - id: flake8
--  repo: https://github.com/econchick/interrogate
-   rev: 1.5.0
-   hooks:
-     - id: interrogate
-=======
-  - id: flake8
->>>>>>> 9e2873b2
+  - id: flake8